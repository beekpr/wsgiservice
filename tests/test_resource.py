# -*- coding: utf-8 -*-
try:
    import json
except ImportError:
    import simplejson as json
import webob
import wsgiservice


<<<<<<< HEAD
=======
def test_mount():
    """mount decorator adds the path as an attribute _path."""

    @wsgiservice.mount('/{id}')
    class Document(wsgiservice.Resource):
        pass

    assert Document.__name__ == 'Document'
    assert Document._path == '/{id}'


def test_validate_resource():
    """validate decorator adds rules to the _validations attribute list."""

    @wsgiservice.validate('id', re=r'[-0-9a-zA-Z]{36}',
        doc='Document ID, must be a valid UUID.')
    class User(wsgiservice.Resource):
        pass

    print User._validations
    assert User.__name__ == 'User'
    assert User._validations['id'] == {'re': r'[-0-9a-zA-Z]{36}',
        'convert': None, 'doc': 'Document ID, must be a valid UUID.'}


>>>>>>> d6ed8ddc
def test_validate_method():
    """validate decorator adds rules to the _validations attribute list."""

    class User(wsgiservice.Resource):

        @wsgiservice.validate('password', doc="User's password")
        @wsgiservice.validate('username', re='[a-z]+')
        def PUT(self, password):
            pass

    print User.PUT._validations
    assert User.PUT.__name__ == 'PUT'
    assert User.PUT._validations['password'] == {'re': None,
        'convert': None, 'doc': "User's password"}
    assert User.PUT._validations['username'] == {'re': '[a-z]+',
        'convert': None, 'doc': None}


def test_default_value():
    """Request parameters can have default values."""

    class User(wsgiservice.Resource):

        def GET(self, foo, bar, id=5):
            return {'id': id, 'bar': bar, 'foo': foo}

    req = webob.Request.blank('/?foo=baz1&bar=baz2',
        headers={'Accept': 'application/json'})
    res = webob.Response()
    usr = User(request=req, response=res, path_params={})
    res = usr()
    print res
    obj = json.loads(res.body)
    print obj
    assert obj == {'id': 5, 'foo': 'baz1', 'bar': 'baz2'}


def test_default_value_overwrite():
    """Parameters with default values can be overwritten in the request."""

    class User(wsgiservice.Resource):

        def GET(self, foo, id=5):
            return {'id': id, 'foo': foo}

    req = webob.Request.blank('/?id=8&foo=bar',
        headers={'Accept': 'application/json'})
    res = webob.Response()
    usr = User(request=req, response=res, path_params={})
    res = usr()
    print res
    obj = json.loads(res.body)
    print obj
    assert obj == {'id': '8', 'foo': 'bar'}


def test_default_value_validate_novalue():
    """Default parameters are validated correctly when not passed in."""

    class User(wsgiservice.Resource):

        @wsgiservice.validate('id', doc='Foo')
        def GET(self, foo, id=5):
            return {'id': id, 'foo': foo}

    req = webob.Request.blank('/?foo=bar',
        headers={'Accept': 'application/json'})
    res = webob.Response()
    usr = User(request=req, response=res, path_params={})
    res = usr()
    print res
    obj = json.loads(res.body)
    print obj
    assert obj == {'id': 5, 'foo': 'bar'}


def test_default_value_validate():
    """Default parameters are validated correctly when passed in."""

    class User(wsgiservice.Resource):

        @wsgiservice.validate('id', doc='Foo')
        def GET(self, foo, id=5):
            return {'id': id, 'foo': foo}

    req = webob.Request.blank('/?id=&foo=bar',
        headers={'Accept': 'application/json'})
    res = webob.Response()
    usr = User(request=req, response=res, path_params={})
    res = usr()
    print res
    assert res.status_int == 400
    obj = json.loads(res.body)
    print obj
    assert obj == {"error": "Value for id must not be empty."}


def test_convert_params():
    """Convert parameters using the function given."""

    class User(wsgiservice.Resource):
        @wsgiservice.validate('foo', convert=int)
        @wsgiservice.validate('bar', convert=repr)
        def GET(self, foo, bar):
            return {'foo': foo, 'foo_type': str(type(foo)),
                    'bar': bar, 'bar_type': str(type(bar))}

    req = webob.Request.blank('/?foo=193&bar=testing',
        headers={'Accept': 'application/json'})
    res = webob.Response()
    usr = User(request=req, response=res, path_params={})
    res = usr()
    print res
    assert res.status_int == 200
    obj = json.loads(res.body)
    assert obj['foo'] is 193
    assert obj['foo_type'] == "<type 'int'>"
    assert obj['bar'] == "'testing'"
    assert obj['bar_type'] == "<type 'str'>"


def test_convert_params_validate():
    """Use the conversion function to validate as well."""

    class User(wsgiservice.Resource):
        @wsgiservice.validate('a', convert=int)
        def GET(self, a):
            return {'a': a}

    req = webob.Request.blank('/?a=b', headers={'Accept': 'application/json'})
    res = webob.Response()
    usr = User(request=req, response=res, path_params={})
    res = usr()
    print res
    assert res.status_int == 400
    obj = json.loads(res.body)
    assert obj == {"error": "a value b does not validate."}


def test_ignore_robotstxt():
    """Ignore the robots.txt resource on root resources."""

    class Dummy(wsgiservice.Resource):
        _path = '/{id}'

        def GET(self, id):
            return id

    req = webob.Request.blank('/robots.txt')
    res = webob.Response()
    usr = Dummy(request=req, response=res, path_params={})
    res = usr()
    print res
    assert res.status_int == 404


def test_ignore_favicon():
    """Ignore the favicon.ico resource on root resources."""

    class Dummy(wsgiservice.Resource):
        _path = '/{id}'

        def GET(self, id):
            return id

    req = webob.Request.blank('/favicon.ico')
    res = webob.Response()
    usr = Dummy(request=req, response=res, path_params={})
    res = usr()
    print res
    assert res.status_int == 404


def test_ignore_favicon_overwrite():
    """Don't ignore favicon.ico when IGNORED_PATHS is empty."""

    class Dummy(wsgiservice.Resource):
        _path = '/{id}'
        IGNORED_PATHS = ()

        def GET(self, id):
            return id

    req = webob.Request.blank('/favicon.ico')
    res = webob.Response()
    usr = Dummy(request=req, response=res, path_params={})
    res = usr()
    print res
    assert res.status_int == 200


def test_ignore_favicon_not_root():
    """Don't ignore favicon.ico on non-root requests."""

    class Dummy(wsgiservice.Resource):
        _path = '/foo/{id}'

        def GET(self, id):
            return id

    req = webob.Request.blank('/foo/favicon.ico')
    res = webob.Response()
    usr = Dummy(request=req, response=res, path_params={})
    res = usr()
    print res
    assert res.status_int == 200


def test_ignore_favicon_query_param():
    """Don't ignore favicon.ico with query parameters"""

    class Dummy(wsgiservice.Resource):
        _path = '/{id}'

        def GET(self, id):
            return id

    req = webob.Request.blank('/favicon.ico?x=1')
    res = webob.Response()
    usr = Dummy(request=req, response=res, path_params={})
    res = usr()
    print res
    assert res.status_int == 200


def test_ignore_favicon_post():
    """Only ignore favicon.ico for GET requests."""

    class Dummy(wsgiservice.Resource):
        _path = '/{id}'

        def POST(self, id):
            return id

    req = webob.Request.blank('/favicon.ico?', {'REQUEST_METHOD': 'POST'})
    res = webob.Response()
    usr = Dummy(request=req, response=res, path_params={})
    res = usr()
    print res
    assert res.status_int == 200


def test_default_mimetype():
    """Use the first item of EXTENSION_MAP as the default."""

    class Dummy(wsgiservice.Resource):
        EXTENSION_MAP = [
            ('.txt', 'text/plain'),
            ('.xml', 'text/xml'),
        ]
        _path = '/status'

        def GET(self, id):
            return 'OK'

        def to_text_plain(self, raw):
            return raw

    req = webob.Request.blank('/status')
    res = webob.Response()
    usr = Dummy(request=req, response=res, path_params={})
    res = usr()
    print res
    assert res.headers['Content-Type'] == 'text/plain; charset=UTF-8'


def test_raise_404():
    """Use NotFoundResource when a 404 response is raised."""

    class Dummy(wsgiservice.Resource):
        _path = '/test'
        def GET(self):
            wsgiservice.raise_404(self)

    req = webob.Request.blank('/test')
    res = webob.Response()
    usr = Dummy(request=req, response=res, path_params={})
    res = usr()
    print res
    assert res.headers['Content-Type'] == 'text/xml; charset=UTF-8'<|MERGE_RESOLUTION|>--- conflicted
+++ resolved
@@ -7,34 +7,6 @@
 import wsgiservice
 
 
-<<<<<<< HEAD
-=======
-def test_mount():
-    """mount decorator adds the path as an attribute _path."""
-
-    @wsgiservice.mount('/{id}')
-    class Document(wsgiservice.Resource):
-        pass
-
-    assert Document.__name__ == 'Document'
-    assert Document._path == '/{id}'
-
-
-def test_validate_resource():
-    """validate decorator adds rules to the _validations attribute list."""
-
-    @wsgiservice.validate('id', re=r'[-0-9a-zA-Z]{36}',
-        doc='Document ID, must be a valid UUID.')
-    class User(wsgiservice.Resource):
-        pass
-
-    print User._validations
-    assert User.__name__ == 'User'
-    assert User._validations['id'] == {'re': r'[-0-9a-zA-Z]{36}',
-        'convert': None, 'doc': 'Document ID, must be a valid UUID.'}
-
-
->>>>>>> d6ed8ddc
 def test_validate_method():
     """validate decorator adds rules to the _validations attribute list."""
 
