--- conflicted
+++ resolved
@@ -2,11 +2,7 @@
 available here as well to keep the number of imports to a minimum for most
 applications.
 """
-<<<<<<< HEAD
-__version__ = "0.3.1.dev2"
-=======
-__version__ = "0.4.0"
->>>>>>> 03c064ac
+__version__ = "0.4.0.dev2"
 
 from application import get_app
 from decorators import mount, validate, expires
