import hashlib
import inspect
try:
    import json
except ImportError:
    import simplejson as json
import logging
import re
import webob
from xml.sax.saxutils import escape as xml_escape
from wsgiservice.status import *
from wsgiservice import xmlserializer
from wsgiservice.decorators import mount
from wsgiservice.exceptions import ValidationException, ResponseException

logger = logging.getLogger(__name__)


class Resource(object):
    """Base class for all WsgiService resources. A resourse is a unique REST
    endpoint which accepts different methods for different actions.

    For each HTTP call the corresponding method (equal to the HTTP method)
    will be called.
    """
    #: The root tag for generated XML output. Used by :func:`to_text_xml`.
    #: (Default: 'response')
    XML_ROOT_TAG = 'response'

    #: List of the known HTTP methods. Used by :func:`get_method` to handle
    #: methods that are not implemented. (Default: All methods defined by the
    #: HTTP 1.1 standard :rfc:`2616`)
    KNOWN_METHODS = ['OPTIONS', 'GET', 'HEAD', 'POST', 'PUT', 'DELETE',
                     'TRACE', 'CONNECT']

    #: List of tuples mapping file extensions to MIME types. The first item of
    #: the tuple is the extension and the second is the associated MIME type.
    #: Used by :func:`get_content_type` to determine the requested MIME type.
    #: (Default: '.xml' and '.json').
    EXTENSION_MAP = [
        ('.xml', 'text/xml'),
        ('.json', 'application/json'),
    ]

    #: A tuple of exceptions that should be treated as 404. An ideal candidate
    #: is KeyError if you do dictionary accesses. Used by :func:`call` which
    #: calls :func:`handle_exception_404` whenever an exception from this
    #: tuple occurs. (Default: Empty tuple)
    NOT_FOUND = ()

    #: A tuple of absolute paths that should return a 404. By default this is
    #: used to ignored requests for favicon.ico and robots.txt so that
    #: browsers don't cause too many exceptions.
    IGNORED_PATHS = ('/favicon.ico', '/robots.txt')

    #: Object representing the current request. Set by the constructor.
    request = None

    #: Object representing the current response. Set by the constructor.
    response = None

    #: Dictionary with the path parameters. Set by the constructor.
    path_params = None

    #: Reference to the application. Set by the constructor.
    application = None

    #: Charset to output in the Content-Type headers. Set to None to avoid
    #: sending this.
    charset = 'UTF-8'

    def __init__(self, request, response, path_params, application=None):
        """Constructor. Order of the parameters is not guarantteed, always
        used named parameters.

        :param request: Object representing the current request.
        :type request: :class:`webob.Request`
        :param response: Object representing the response to be sent.
        :type response: :class:`webob.Response`
        :param path_params: Dictionary of all parameters passed in via the
                            path. This is the return value of
                            :func:`Router.__call__`.
        :type path_params: dict
        :param application: Reference to the application which is calling this
                            resource. Can be used to reference other resources
                            or properties of the application itself.
        :type path_params: :class:`wsgiservice.Application`
        """
        self.request = request
        self.response = response
        self.path_params = path_params
        self.application = application

    def OPTIONS(self):
        """Default implementation of the OPTIONS verb. Outputs a list of
        allowed methods on this resource in the ``Allow`` response header.
        """
        self.response.headers['Allow'] = self.get_allowed_methods()

    def __call__(self):
        """Main entry point for calling this resource. Handles the method
        dispatching, response conversion, etc. for this resource.

        Catches all exceptions:

            - :class:`webob.exceptions.ResponseException`: Replaces the
              instance's response attribute with the one from the exception.
            - For all exceptions in the :attr:`NOT_FOUND` tuple
              :func:`handle_exception_404` is called.
            - :class:`webob.exceptions.ValidationException`:
              :func:`handle_exception` is called and the response code is set
              to 400 (Bad Request).
            - For all other exceptions deriving from the :class:`Exception`
              base class, the :func:`handle_exception` method is called.
        """
        self.type = self.get_content_type()
        try:
            self.method = self.get_method()
            self.handle_ignored_resources()
            self.assert_conditions()
            self.response.body_raw = self.call_method(self.method)
        except ResponseException, e:
            # a response was raised, catch it
            self.response = e.response
            r = e.response
            if r.status_int == 404 and not r.body and not hasattr(r, 'body_raw'):
                self.handle_exception_404(e)
        except self.NOT_FOUND, e:
            self.handle_exception_404(e)
        except ValidationException, e:
            self.handle_exception(e, status=400)
        except Exception, e:
            self.handle_exception(e)
        self.convert_response()
        self.set_response_headers()
        return self.response

    def get_resource(self, resource, **kwargs):
        """Returns a new instance of the resource class passed in as resource.
        This is a helper to make future-compatibility easier when new
        arguments get added to the constructor.

        :param resource: Resource class to instantiate. Gets called with the
                         named arguments as required for the constructor.
        :type resource: :class:`Resource`
        :param kwargs: Additional named arguments to pass to the constructor
                       function.
        :type kwargs: dict
        """
        return resource(request=self.request, response=self.response,
            path_params=self.path_params, application=self.application,
            **kwargs)

    def get_method(self, method=None):
        """Returns the method to call on this instance as a string. Raises a
        HTTP exception if no method can be found. Aborts with a 405 status
        code for known methods (based on the :attr:`KNOWN_METHODS` list) and a
        501 status code for all other methods.

        :param method: Name of the method to return. Must be all-uppercase.
        :type method: str

        :raises: :class:`webob.exceptions.ResponseException` of status 405 or
                 501 if the method is not implemented on this resource.
        """
        if method is None:
            method = self.request.method
        if hasattr(self, method) and callable(getattr(self, method)):
            return method
        elif method == 'HEAD':
            return self.get_method('GET')
        # Error: did not find any method, raise a 405 or 501 exception
        elif method in self.KNOWN_METHODS:
            # Known HTTP methods => 405 Method Not Allowed
            raise_405(self)
        else:
            # Unknown HTTP methods => 501 Not Implemented
            raise_501(self)

    def get_content_type(self):
        """Returns the Content Type to serve from either the extension or the
        Accept headers. Uses the :attr:`EXTENSION_MAP` list for all the
        configured MIME types.
        """
        extension = self.path_params.get('_extension')
        for ext, mime in self.EXTENSION_MAP:
            if ext == extension:
                return mime
        # Else: use the Accept headers
        if self.response.vary is None:
            self.response.vary = ['Accept']
        else:
            self.response.vary.append('Accept')
        types = [mime for ext, mime in self.EXTENSION_MAP]
        return self.request.accept.first_match(types)

    def handle_ignored_resources(self):
        """Ignore robots.txt and favicon.ico GET requests based on a list of
        absolute paths in :attr:`IGNORED_PATHS`. Aborts the request with a 404
        status code.

        This is mostly a usability issue to avoid extra log entries for
        resources we are not interested in.

        :raises: :class:`webob.exceptions.ResponseException` of status 404 if
                 the resource is ignored.
        """
        if (self.method in ('GET', 'HEAD') and
                self.request.path_qs in self.IGNORED_PATHS):
            raise_404(self)

    def assert_conditions(self):
        """Handles various HTTP conditions and raises HTTP exceptions to
        abort the request.

            - Content-MD5 request header must match the MD5 hash of the full
              input (:func:`assert_condition_md5`).
            - If-Match and If-None-Match etags are checked against the ETag of
              this resource (:func:`assert_condition_etag`).
            - If-Modified-Since and If-Unmodified-Since are checked against
              the modification date of this resource
              (:func:`assert_condition_last_modified`).

        .. todo:: Return a 501 exception when any Content-* headers have been
                  set in the request. (See :rfc:`2616`, section 9.6)
        """
        self.assert_condition_md5()
        etag = self.clean_etag(self.call_method('get_etag'))
        self.response.last_modified = self.call_method('get_last_modified')
        self.assert_condition_etag()
        self.assert_condition_last_modified()

    def assert_condition_md5(self):
        """If the ``Content-MD5`` request header is present in the request
        it's verified against the MD5 hash of the request body. If they don't
        match, a 400 HTTP response is returned.

        :raises: :class:`webob.exceptions.ResponseException` of status 400 if
                 the MD5 hash does not match the body.
        """
        if 'Content-MD5' in self.request.headers:
            body_md5 = hashlib.md5(self.request.body_file.read()).hexdigest()
            if body_md5 != self.request.headers['Content-MD5']:
                raise_400(self, msg='Invalid Content-MD5 request header.')

    def assert_condition_etag(self):
        """If the resource has an ETag (see :func:`get_etag`) the request
        headers ``If-Match`` and ``If-None-Match`` are verified. May abort the
        request with 304 or 412 response codes.

        :raises:
            - :class:`webob.exceptions.ResponseException` of status 304 if the
              ETag matches the ``If-None-Match`` request header (GET/HEAD
              requests only).
            - :class:`webob.exceptions.ResponseException` of status 412 if the
              ETag matches the ``If-None-Match`` request header (for requests
              other than GET/HEAD) or the ETag does not match the ``If-Match``
              header.
        """
        if self.response.etag:
            etag = self.response.etag.replace('"', '')
            if not etag in self.request.if_match:
                raise_412(self,
                    'If-Match request header does not the resource ETag.')
            if etag in self.request.if_none_match:
                if self.request.method in ('GET', 'HEAD'):
                    raise_304(self)
                else:
                    raise_412(self,
                        'If-None-Match request header matches resource ETag.')

    def assert_condition_last_modified(self):
        """If the resource has a last modified date (see
        :func:`get_last_modified`) the request headers ``If-Modified-Since``
        and ``If-Unmodified-Since`` are verified. May abort the request with
        304 or 412 response codes.

        :raises:
            - :class:`webob.exceptions.ResponseException` of status 304 if the
              ``If-Modified-Since`` is later than the last modified date.
            - :class:`webob.exceptions.ResponseException` of status 412 if the
              last modified date is later than the ``If-Unmodified-Since``
              header.
        """
        rq = self.request
        rs = self.response
        if rs.last_modified:
            rsl = rs.last_modified
            if rq.if_modified_since and rsl <= rq.if_modified_since:
                raise_304(self)
            if rq.if_unmodified_since and rsl > rq.if_unmodified_since:
                raise_412(self, 'Resource is newer than the '
                    'If-Unmodified-Since request header.')

    def get_etag(self):
        """Returns a string to be used as the ETag for this resource. Used to
        set the ``ETag`` response headers and for conditional requests using
        the ``If-Match`` and ``If-None-Match`` request headers.
        """
        return None

    def clean_etag(self, etag):
        """Cleans the ETag as returned by :func:`get_etag`. Will wrap it in
        quotes and append the extension for the current MIME type.
        """
        if etag:
            etag = etag.replace('"', '')
            extension = None
            for ext, mime in self.EXTENSION_MAP:
                if mime == self.type:
                    extension = ext[1:]
                    break
            if extension:
                etag += '_' + extension
            self.response.etag = etag

    def get_last_modified(self):
        """Return a :class:`datetime.datetime` object of the when the resource
        was last modified. Used to set the ``Last-Modified`` response header
        and for conditional requests using the ``If-Modified-Since`` and
        ``If-Unmodified-Since`` request headers.

        :rtype: :class:`datetime.datetime`
        """
        return None

    def get_allowed_methods(self):
        """Returns a coma-separated list of method names that are allowed on
        this instance. Useful to set the ``Allowed`` response header.
        """
        return ", ".join([method for method in dir(self)
            if method.upper() == method
            and callable(getattr(self, method))])

    def call_method(self, method_name):
        """Call an instance method filling in all the method parameters based
        on their names. The parameters are filled in from the following
        locations (in that order of precedence):

            1. Path parameters from routing
            2. GET parameters
            3. POST parameters

        All values are validated using the method :func:`validate_param`. The
        return value of the method is returned unaltered.

        :param method_name: Name of the method on the current instance to
                            call.
        :type method_name: str
        """
        DATA_SOURCES = [self.path_params, self.request.GET, self.request.POST]
        method = getattr(self, method_name)
        method_params, varargs, varkw, defaults = inspect.getargspec(method)
        if method_params:
            method_params.pop(0) # pop the self off
        if defaults:
            optional_args = method_params[-len(defaults):]
            # Create a new dictionary with the keys from optional_args and
            # values from defaults.
            optional_args = dict(zip(optional_args, defaults))
            DATA_SOURCES.append(optional_args)
        params = []
        for param in method_params:
            value = None
            for source in DATA_SOURCES:
                if source and param in source:
                    value = source[param]
                    break
            self.validate_param(method, param, value)
            value = self.convert_param(method, param, value)
            params.append(value)
        return method(*params)

    def validate_param(self, method, param, value):
        """Validates the parameter according to the configurations in the
        _validations dictionary of either the method or the instance. This
        dictionaries are written by the decorator
        :func:`wsgiservice.decorators.validate`.

        .. todo:: Allow validation by type (e.g. header, post, query, etc.)

        :param method: A function to get the validation information from (done
                       using :func:`_get_validation`).
        :type method: Python function
        :param param: Name of the parameter to validate the value for.
        :type param: str
        :param value: Value passed in for the given parameter.
        :type value: Any valid Python value

        :raises: :class:`webob.exceptions.ValidationException` if the value is
                 invalid for the given method and parameter.
        """
        rules = self._get_validation(method, param)
        if not rules:
            return
        if value is None or (isinstance(value, basestring) and len(value) == 0):
            raise ValidationException(
<<<<<<< HEAD
                "Value for %s must not be empty." % param)
        elif 're' in rules and rules['re']:
=======
                "Value for {0} must not be empty.".format(param))
        elif rules.get('re'):
>>>>>>> d6ed8ddc
            if not re.search('^' + rules['re'] + '$', value):
                raise ValidationException(
                    "%s value %s does not validate."% (param, value))

    def convert_param(self, method, param, value):
        """Converts the parameter using the function 'convert' function of the
        validation rules. Same parameters as the `validate_param` method, so
        it might have just been added there. But lumping together the two
        functionalities would make overwriting harder.

        :param method: A function to get the validation information from (done
                       using :func:`_get_validation`).
        :type method: Python function
        :param param: Name of the parameter to validate the value for.
        :type param: str
        :param value: Value passed in for the given parameter.
        :type value: Any valid Python value

        :raises: :class:`webob.exceptions.ValidationException` if the value is
                 invalid for the given method and parameter.
        """
        rules = self._get_validation(method, param)
        if not rules or not rules.get('convert'):
            return value
        try:
            return rules['convert'](value)
        except ValueError:
            raise ValidationException(
                "{0} value {1} does not validate.".format(param, value))

    def _get_validation(self, method, param):
        """Return the correct validations dictionary for this parameter.
        First checks the method itself and then its class. If no validation is
        defined for this parameter, None is returned.

        :param method: A function to get the validation information from.
        :type method: Python function
        :param param: Name of the parameter to get validation information for.
        :type param: str
        """
        if hasattr(method, '_validations') and param in method._validations:
            return method._validations[param]
        elif (hasattr(method.im_class, '_validations') and
                param in method.im_class._validations):
            return method.im_class._validations[param]
        else:
            return None

    def convert_response(self):
        """Finish filling the instance's response object so it's ready to be
        served to the client. This includes converting the body_raw property
        to the content type requested by the user if necessary.
        """
        if hasattr(self.response, 'body_raw'):
            if self.response.body_raw is not None:
                to_type = re.sub('[^a-zA-Z_]', '_', self.type)
                to_type_method = 'to_' + to_type
                if hasattr(self, to_type_method):
                    self.response.body = getattr(self, to_type_method)(
                        self.response.body_raw)
            del self.response.body_raw

    def to_application_json(self, raw):
        """Returns the JSON version of the given raw Python object.

        :param raw: The return value of the resource method.
        :type raw: Any valid Python value
        :rtype: string
        """
        return json.dumps(raw)

    def to_text_xml(self, raw):
        """Returns the XML string version of the given raw Python object. Uses
        :func:`_get_xml_value` which applies some heuristics for converting
        data to XML.

        The default root tag is 'response', but that can be overwritting by
        changing the :attr:`XML_ROOT_TAG` instance variable.

        Uses :func:`wsgiservice.xmlserializer.dumps()` for the actual work.

        :param raw: The return value of the resource method.
        :type raw: Any valid Python value
        :rtype: string
        """
        return xmlserializer.dumps(raw, self.XML_ROOT_TAG)

    def handle_exception(self, e, status=500):
        """Handle the given exception. Log, sets the response code and
        output the exception message as an error message.

        :param e: Exception which is being handled.
        :type e: :class:`Exception`
        :param status: Status code to set.
        :type status: int
        """
        logger.exception(
            "An exception occured while handling the request: %s", e)
        self.response.body_raw = {'error': str(e)}
        self.response.status = status

    def handle_exception_404(self, e):
        """Handle the given exception. Log, sets the response code to 404 and
        output the exception message as an error message.

        :param e: Exception which is being handled.
        :type e: :class:`Exception`
        """
        logger.exception(
            "A 404 Not Found exception occured while handling the request.")
        self.response.body_raw = {'error': 'Not Found'}
        self.response.status = 404

    def set_response_headers(self):
        """Sets all the calculated response headers."""
        self.set_response_content_type()
        self.set_response_content_md5()

    def set_response_content_type(self):
        """Set the Content-Type in the response. Uses the :attr:`type`
        instance attribute which was set by :func:`get_content_type`. Also
        declares a UTF-8 charset.
        """
        if self.response.body:
            ct = self.type
            if self.charset:
                ct += '; charset=' + self.charset
            self.response.headers['Content-Type'] = ct
        elif 'Content-Type' in self.response.headers:
            del self.response.headers['Content-Type']

    def set_response_content_md5(self):
        """Set the Content-MD5 response header. Calculated from the the
        response body by creating the MD5 hash from it.
        """
        self.response.content_md5 = hashlib.md5(self.response.body).hexdigest()


class Help(Resource):
    """Provides documentation for all resources of the current application.

    .. todo:: Allow documentation of output.
    .. todo:: Use first sentence of docstring for summary, add bigger version
              at the bottom.
    """
    _path = '/_internal/help'
    EXTENSION_MAP = [('.html', 'text/html')] + Resource.EXTENSION_MAP
    XML_ROOT_TAG = 'help'

    def GET(self):
        """Returns documentation for the application."""
        retval = []
        for res in self.application._resources:
            retval.append({
                'name': res.__name__,
                'desc': self._get_doc(res),
                'properties': {
                    'XML_ROOT_TAG': res.XML_ROOT_TAG,
                    'KNOWN_METHODS': res.KNOWN_METHODS,
                    'EXTENSION_MAP': dict((key[1:], value) for key, value
                        in res.EXTENSION_MAP),
                    'NOT_FOUND': [ex.__name__ for ex in res.NOT_FOUND],
                },
                'methods': self._get_methods(res),
                'path': self.request.script_name + res._path,
            })
        # Sort by name
        retval = [(r['name'], r) for r in retval]
        retval.sort()
        retval = [r[1] for r in retval]

        return retval

    def _get_methods(self, res):
        """Return a dictionary of method descriptions for the given resource.

        :param res: Resource class to get all HTTP methods from.
        :type res: :class:`webob.resource.Resource`
        """
        retval = {}
        inst = res(request=webob.Request.blank('/'),
            response=webob.Response(), path_params={})
        methods = [m.strip() for m in inst.get_allowed_methods().split(',')]
        for method_name in methods:
            method = getattr(res, method_name)
            retval[method_name] = {
                'desc': self._get_doc(method),
                'parameters': self._get_parameters(res, method)}
        return retval

    def _get_doc(self, obj):
        """Returns a slightly modified (stripped) docstring for the given
        Python object. Returns an empty string if the object doesn't have any
        documentation.

        :param obj: Python object to get the docstring from.
        :type obj: A method or class.
        """
        doc = obj.__doc__
        if doc:
            return doc.strip()
        else:
            return ''

    def _get_parameters(self, res, method):
        """Return a parameters dictionary for the given resource/method.

        :param res: Resource class to get all HTTP methods from.
        :type res: :class:`webob.resource.Resource`
        :param method: The method to get parameters from.
        :type method: Python function
        """
        method_params, varargs, varkw, defaults = inspect.getargspec(method)
        if method_params:
            method_params.pop(0) # pop the self off
        self._add_path_parameters(method_params, res)
        retval = {}
        for param in method_params:
            is_path_param = '{' + param + '}' in res._path
            validation = self._get_validation(method, param)
            retval[param] = {
                'path_param': is_path_param,
                'mandatory': is_path_param or validation,
                'validate_re': None,
                'desc': '',
            }
            if validation:
                retval[param]['validate_re'] = validation['re']
                retval[param]['desc'] = validation['doc'] or ''
        return retval

    def _add_path_parameters(self, method_params, res):
        """Extract all path parameters as they are always required even though
        some methods may not have them in their definition.

        :param method_params: Current list of parameters from the method.
        :type method_params: Ordered list of method parameter names.
        :param res: Resource class to get the path from.
        :type res: :class:`webob.resource.Resource`
        """
        for param in re.findall('{([^}]+)}', res._path):
            if param not in method_params:
                method_params.append(param)

    def _get_xml_value(self, value):
        """Overwritten _get_xml_value which uses the tag 'resource' for list
        children. Calls :func:`Resource._get_xml_value` for all non-list
        values.

        :param value: The value to convert to HTML.
        :type raw: Any valid Python value
        """
        if isinstance(value, list):
            retval = []
            for key, value in enumerate(value):
                retval.append('<resource>')
                retval.append(self._get_xml_value(value))
                retval.append('</resource>')
            return "".join(retval)
        else:
            return Resource._get_xml_value(self, value)

    def to_text_html(self, raw):
        """Returns the HTML string version of the given raw Python object.
        Hard-coded to return a nicely-presented service information document.

        :param raw: The return value of the resource method.
        :type raw: Any valid Python object
        :rtype: string

        .. todo:: Treat pragraphs and/or newlines better in output.
        """
        retval = ["""<!DOCTYPE html PUBLIC "-//W3C//DTD XHTML 1.0 Strict//EN"
                        "http://www.w3.org/TR/xhtml1/DTD/xhtml1-strict.dtd">
            <html xmlns="http://www.w3.org/1999/xhtml" xml:lang="en" lang="en">
            <head>
                <meta http-equiv="Content-Type" content="text/html; charset=utf-8"/>
                <title>Help Example</title>
                <style>
                    /* YUI reset.css */
                    html{color:#000;background:#FFF;}body,div,dl,dt,dd,ul,ol,li,h1,h2,h3,h4,h5,h6,pre,code,form,fieldset,legend,input,button,textarea,p,blockquote,th,td{margin:0;padding:0;}table{border-collapse:collapse;border-spacing:0;}fieldset,img{border:0;}address,caption,cite,code,dfn,em,strong,th,var,optgroup{font-style:inherit;font-weight:inherit;}del,ins{text-decoration:none;}li{list-style:none;}caption,th{text-align:left;}h1,h2,h3,h4,h5,h6{font-size:100%;font-weight:normal;}q:before,q:after{content:'';}abbr,acronym{border:0;font-variant:normal;}sup{vertical-align:baseline;}sub{vertical-align:baseline;}legend{color:#000;}input,button,textarea,select,optgroup,option{font-family:inherit;font-size:inherit;font-style:inherit;font-weight:inherit;}input,button,textarea,select{*font-size:100%;}
                    /* YUI fonts.css */
                    body{font:13px/1.231 arial,helvetica,clean,sans-serif;*font-size:small;*font:x-small;}select,input,button,textarea,button{font:99% arial,helvetica,clean,sans-serif;}table{font-size:inherit;font:100%;}pre,code,kbd,samp,tt{font-family:monospace;*font-size:108%;line-height:100%;}
                    /* YUI base.css */
                    body{margin:10px;}h1{font-size:138.5%;}h2{font-size:123.1%;}h3{font-size:108%;}h1,h2,h3{margin:1em 0;}h1,h2,h3,h4,h5,h6,strong,dt{font-weight:bold;}optgroup{font-weight:normal;}abbr,acronym{border-bottom:1px dotted #000;cursor:help;}em{font-style:italic;}del{text-decoration:line-through;}blockquote,ul,ol,dl{margin:1em;}ol,ul,dl{margin-left:2em;}ol li{list-style:decimal outside;}ul li{list-style:disc outside;}dl dd{margin-left:1em;}th,td{border:1px solid #000;padding:.5em;}th{font-weight:bold;text-align:center;}caption{margin-bottom:.5em;text-align:center;}sup{vertical-align:super;}sub{vertical-align:sub;}p,fieldset,table,pre{margin-bottom:1em;}button,input[type="checkbox"],input[type="radio"],input[type="reset"],input[type="submit"]{padding:1px;}

                    h2 {margin-top: 0;}
                    .resource_details {padding-top: 2em;border-top: 1px dotted #ccc;margin-top: 2em;}
                    .method_details {margin-left: 2em;}

                    /* JS form */
                    form {
                        padding: 1em;
                        border: 1px solid #ccc;
                    }
                    input.error {
                        background: #FCECEC;
                        color: red;
                        border: 1px solid red;
                    }
                    label {
                        font-weight: bold;
                        float: left;
                        width: 10em;
                    }
                    p.form_element, input.submit {
                        clear: left;
                    }
                    div.result {
                        margin-top: 1em;
                    }
                    h4 {
                        margin-bottom: 0.5em;
                    }
                    a.add_input {
                        margin: 0.5em;
                    }
                    .hidden { display: none !important; }
                    a.toggle_details {
                        margin-bottom: 1em;
                        display: block;
                    }
                </style>
                <script>
                /**
                 * Adds a resource's method - a form to the current location with the ability
                 * to submit a request to the service filling in all the parameters.
                 */
                function add_resource_method(target, resource, method_name, method) {
                    new ResourceMethodForm(target, resource, method_name, method);
                }

                function ResourceMethodForm(target, resource, method_name, method) {
                    this.targetName = target;
                    this.target = document.getElementById(target);
                    this.resource = resource;
                    this.method_name = method_name;
                    this.method = method;
                    this.init();
                }

                var pr = ResourceMethodForm.prototype;

                pr.init = function() {
                    var fragment = document.createDocumentFragment();
                    var form = this.create_form(fragment);
                    var input_container = document.createElement('div');
                    this.input_container = input_container;
                    form.appendChild(input_container);
                    this.create_form_params(input_container);
                    this.create_form_buttons(form);
                    this.create_result_field(form);
                    this.target.appendChild(fragment);
                };
                pr.create_form = function(parent) {
                    var form = document.createElement('form');
                    form.action = '';
                    form.target = '_blank';
                    var that = this;
                    form.onsubmit = function() {
                        return that.on_submit();
                    };
                    var h4 = document.createElement('h4');
                    h4.innerHTML = 'Debug form';
                    form.appendChild(h4);

                    parent.appendChild(form);
                    return form;
                };
                pr.create_form_params = function(parent) {
                    for (param in this.method.parameters) {
                        this.create_form_field(parent, 'param', 'text', param);
                    }

                    // Accept header
                    var mimes = [];
                    var emap = this.resource.properties.EXTENSION_MAP;
                    for (extension in emap) {
                        mimes.push(emap[extension]);
                    }
                    this.create_form_field(parent, 'header', 'select', 'Accept', mimes);
                };
                pr.create_form_field = function(parent, type, field_type, name, options) {
                    var id = type + '_' + this.resource['name'] + '_' + this.method_name + '_' + name;
                    var d = document.createElement('div');
                    d.className = type;
                    d.id = id;

                    var input_id = id + '_input';
                    var lbl = document.createElement('label');
                    lbl.innerHTML = name;
                    if (type == 'header') {
                        lbl.innerHTML += ' (Header)';
                    }
                    lbl.setAttribute('for', input_id);
                    d.appendChild(lbl);

                    var field = null;
                    if (field_type == 'select') {
                        field = document.createElement('select');
                        for (var i = 0; i < options.length; i++) {
                            var option = document.createElement('option');
                            option.value = options[i];
                            option.innerHTML = this.format(options[i]);
                            field.appendChild(option);
                        }
                    } else {
                        field = document.createElement('input');
                        field.type = 'text';
                    }
                    field.id = input_id;
                    field.name = name;
                    d.appendChild(field);

                    parent.appendChild(d);
                };
                pr.create_form_buttons = function(parent) {
                    var subm = document.createElement('input');
                    subm.type = 'submit';
                    subm.value = 'Execute request (' + this.method_name + ')';
                    subm.className = 'submit';
                    parent.appendChild(subm);

                    var that = this;
                    var create_field = document.createElement('a');
                    create_field.href = '#';
                    create_field.className = 'add_input';
                    create_field.innerHTML = 'Add parameter';
                    create_field.onclick = function() {
                        var name = prompt("Enter a field name:");
                        if (name !== null) {
                            that.create_form_field(that.input_container, 'param', 'text', name);
                        }
                        return false;
                    };
                    parent.appendChild(create_field);

                    var create_header = document.createElement('a');
                    create_header.href = '#';
                    create_header.className = 'add_input';
                    create_header.innerHTML = 'Add header';
                    create_header.onclick = function() {
                        var name = prompt("Enter a header name:");
                        if (name !== null) {
                            that.create_form_field(that.input_container, 'header', 'text', name);
                        }
                        return false;
                    };
                    parent.appendChild(create_header);
                };
                pr.create_result_field = function(parent) {
                    this.result_node = document.createElement('div');
                    this.result_node.className = 'result';
                    parent.appendChild(this.result_node);
                };
                pr.on_submit = function() {
                    var xhr = null;
                    var that = this;
                    this.result_node.innerHTML = 'Executing...';

                    if (window.XMLHttpRequest) {
                        xhr = new XMLHttpRequest();
                    } else if (window.ActiveXObject) {
                        xhr = new ActiveXObject("Microsoft.XMLHTTP");
                    }
                    xhr.onreadystatechange = function() {
                        if (xhr.readyState == 4) {
                            // Received
                            var data = [
                                '<h5>Status</h5>', xhr.status, ' ',
                                that.get_status(xhr.status, xhr.statusText),
                                '<h5>Response Headers</h5>',
                                that.format(xhr.getAllResponseHeaders()),
                                '<h5>Response Body</h5>',
                                that.format(xhr.responseText),
                                '(' + xhr.responseText.length + ' bytes)'
                            ];
                            that.result_node.innerHTML = '';
                            for (var i = 0; i < data.length; i++) {
                                that.result_node.innerHTML += data[i];
                            }
                        }
                    };

                    // Get parameters and fill them into path, query string and POST data
                    var input = this.get_parameters();
                    if (input['__error__']) {
                        this.result_node.innerHTML = 'ERROR: Missing data.';
                        return false;
                    }

                    var path = this.resource.path;
                    var data = '';
                    // Request parameters
                    for (param_name in this.method.parameters) {
                        var param = this.method.parameters[param_name];
                        if (param['path_param']) {
                            path = path.replace('{' + param_name + '}', input['params'][param_name]);
                        } else {
                            data += escape(param_name) + '=' + escape(input['params'][param_name]) + '&';
                        }
                    }

                    if (data === '') {
                        data = null;
                    } else if (this.method_name == 'GET' || this.method_name == 'HEAD') {
                        // Convert data to query string
                        path += '?' + data;
                        data = null;
                    }

                    xhr.open(this.method_name, path, true);
                    if (data !== null) {
                        xhr.setRequestHeader('Content-Type', 'application/x-www-form-urlencoded');
                    }
                    // Request headers
                    for (header in input['headers']) {
                        xhr.setRequestHeader(header, input['headers'][header]);
                    }
                    xhr.send(data);

                    return false;
                };
                pr.format = function(str) {
                    var str = str.replace(/&/g, "&amp;").replace(/</g, "&lt;").
                        replace(/>/g, "&gt;");
                    // Linkify HTTP URLs
                    str = str.replace(/(http:\/\/[^ ]+)/g, '<a href="$1" target="_blank">$1</a>');
                    str = '<pre>' + str + '</pre>';
                    return str;
                };
                pr.get_status = function(status, statusText) {
                    /* Need to get the status text manually as statusText is broken on
                       Safari. */
                    if (statusText == 'OK') {
                        // Safari always uses OK, replace it manually
                        var STATI = { 200: 'OK', 201: 'Created', 202: 'Accepted',
                            203: 'Non-Authoritative Information', 204: 'No Content',
                            205: 'Reset Content', 206: 'Partial Content',
                            300: 'Multiple Choices', 301: 'Moved Permanently', 302: 'Found',
                            303: 'See Other', 304: 'Not Modified', 305: 'Use Proxy',
                            307: 'Temporary Redirect', 400: 'Bad Request',
                            401: 'Unauthorized', 402: 'Payment Required', 403: 'Forbidden',
                            404: 'Not Found', 405: 'Method Not Allowed', 406: 'Not Acceptable',
                            407: 'Proxy Authentication Required', 408: 'Request Timeout',
                            409: 'Conflict', 410: 'Gone', 411: 'Length Required',
                            412: 'Precondition Failed', 413: 'Request Entity Too Large',
                            414: 'Request-URI Too Long', 415: 'Unsupported Media Type',
                            416: 'Requested Range Not Satisfiable', 417: 'Expectation Failed',
                            500: 'Internal Server Error', 501: 'Not Implemented',
                            502: 'Bad Gateway', 503: 'Service Unavailable',
                            504: 'Gateway Timeout', 505: 'HTTP Version Not Supported'
                        };
                        if (typeof(STATI[status]) !== 'undefined') {
                            return STATI[status];
                        }
                    }
                    return statusText;
                };
                pr.get_parameters = function() {
                    var params = {'__error__': false, 'headers': {}, 'params': {}};
                    var fields = [];

                    // Get all fields
                    var inputs = this.target.getElementsByTagName('input');
                    for (var i = 0; i < inputs.length; i++) {
                        fields.push(inputs[i]);
                    }
                    var selects = this.target.getElementsByTagName('select');
                    for (var i = 0; i < selects.length; i++) {
                        fields.push(selects[i]);
                    }


                    var inp = null;
                    for (var i = 0; i < fields.length; i++) {
                        inp = fields[i];
                        var type = inp.parentNode.className;
                        if (type == 'header') {
                            params['headers'][inp.name] = inp.value;
                        } else if (type == 'param') {
                            inp.className = '';
                            params['params'][inp.name] = inp.value;

                            // Validate input
                            if (this.method.parameters[inp.name]['mandatory'] && inp.value === '') {
                                inp.className = 'error';
                                params['__error__'] = true;
                            }
                        }
                    }
                    return params;
                };

                /* Hides all .resource_details elements and inserts a toggle link at their
                   place. */
                function toggle_visibility() {
                    var divs = document.getElementsByTagName('div');
                    var len = divs.length;
                    for (var i = 0; i < len; i++) {
                        var div = divs[i];
                        if (div.className == 'method_details') {
                            toggle_visibility_div(div);
                        }
                    }
                }

                function toggle_visibility_div(div) {
                    div.className += ' hidden';
                    var link = document.createElement('a');
                    link.innerHTML = 'Show details';
                    link.href = '#';
                    link.className = 'toggle_details';
                    link.onclick = function() {
                        console.debug(div);
                        if (link.innerHTML == 'Show details') {
                            div.className = div.className.replace(' hidden', '');
                            link.innerHTML = 'Hide details';
                        } else {
                            div.className += ' hidden';
                            link.innerHTML = 'Show details';
                        }
                        return false;
                    };
                    div.parentNode.insertBefore(link, div);
                }
                </script>
            </head>
            <body>
                <h1>WsgiService help</h1>
        """]
        self.to_text_html_overview(retval, raw)
        self.to_text_html_resources(retval, raw)
        retval.append('<script>toggle_visibility();</script>')
        retval.append('</body></html>')
        return re.compile('^ *', re.MULTILINE).sub('', "".join(retval))

    def to_text_html_overview(self, retval, raw):
        """Add the overview table to the HTML output.

        :param retval: The list of strings which is used to collect the HTML
                       response.
        :type retval: list
        :param raw: The original return value of this resources :func:`GET`
                    method.
        :type raw: Dictionary
        """
        retval.append('<table id="overview">')
        retval.append('<tr><th>Resource</th><th>Path</th><th>Description</th></tr>')
        for resource in raw:
            retval.append('<tr><td><a href="#%s">%s</a></td><td>%s</td><td>%s</td></tr>' % (
                xml_escape(resource['name']), xml_escape(resource['name']),
                xml_escape(resource['path']), xml_escape(resource['desc'])))
        retval.append('</table>')

    def to_text_html_resources(self, retval, raw):
        """Add the resources details to the HTML output.

        :param retval: The list of strings which is used to collect the HTML
                       response.
        :type retval: list
        :param raw: The original return value of this resources :func:`GET`
                    method.
        :type raw: Dictionary
        """
        for resource in raw:
            retval.append('<div class="resource_details">')
            retval.append('<h2 id="%s">%s</h2>' % (
                xml_escape(resource['name']), xml_escape(resource['name'])))
            if resource['desc']:
                retval.append('<p class="desc">%s</p>' % xml_escape(resource['desc']))
            retval.append('<table class="config">')
            retval.append('<tr><th>Path</th><td>%s</td>' % xml_escape(resource['path']))
            representations = [value + ' (.' + key + ')' for key, value
                in resource['properties']['EXTENSION_MAP'].iteritems()]
            retval.append('<tr><th>Representations</th><td>%s</td>' % xml_escape(', '.join(representations)))
            retval.append('</table>')
            self.to_text_html_methods(retval, resource)
            retval.append('</div>')

    def to_text_html_methods(self, retval, resource):
        """Add the methods of this resource to the HTML output.

        :param retval: The list of strings which is used to collect the HTML
                       response.
        :type retval: list
        :param resource: The documentation of one resource.
        :type resource: Dictionary
        """
        for method_name, method in resource['methods'].iteritems():
            retval.append('<h3 id="%s_%s">%s</h3>' % (
                xml_escape(resource['name']), xml_escape(method_name),
                xml_escape(method_name)))
            retval.append('<div class="method_details" id="%s_%s_container">' % (
                xml_escape(resource['name']), xml_escape(method_name)))
            if method['desc']:
                retval.append('<p class="desc">%s</p>' % xml_escape(method['desc']))
            if method['parameters']:
                retval.append('<table class="parameters">')
                retval.append('<tr><th>Name</th><th>Mandatory</th><th>Description</th><th>Validation</th>')
                for param_name, param in method['parameters'].iteritems():
                    mandatory = '-'
                    description = param['desc']
                    validation = ''
                    if param['mandatory']:
                        mandatory = 'Yes'
                    if param['path_param']:
                        mandatory += ' (Path parameter)'
                    if param['validate_re']:
                        validation = 'Regular expression: <tt>' + \
                            xml_escape(param['validate_re']) + '</tt>'
                    retval.append('<tr><td>%s</td><td>%s</td><td>%s</td>'
                        '<td>%s</td>' % (xml_escape(param_name),
                        xml_escape(mandatory), xml_escape(description), validation))
                retval.append('</table>')
            retval.append('</div>')
            retval.append('<script>add_resource_method(%s,%s,%s,%s);</script>' % (
                xml_escape(json.dumps(resource['name']+'_'+method_name+'_container')),
                xml_escape(json.dumps(resource)),
                xml_escape(json.dumps(method_name)),
                xml_escape(json.dumps(method))))


class NotFoundResource(Resource):
    EXTENSION_MAP = [('.html', 'text/html')] + Resource.EXTENSION_MAP

    def GET(self):
        self.response.status = 404
        return {'error': 'The requested resource does not exist.'}

    def get_method(self, method=None):
        return 'GET'

    def handle_ignored_resources(self):
        return

    def to_text_html(self, raw):
        return "".join([
            '<html>',
            '<head><title>404 Not Found</title></head>',
            '<body>',
            '<center><h1>404 Not Found</h1></center>',
            '<center>The requested resource does not exist.</center>',
            '</body></html>'
        ])<|MERGE_RESOLUTION|>--- conflicted
+++ resolved
@@ -395,13 +395,8 @@
             return
         if value is None or (isinstance(value, basestring) and len(value) == 0):
             raise ValidationException(
-<<<<<<< HEAD
                 "Value for %s must not be empty." % param)
-        elif 're' in rules and rules['re']:
-=======
-                "Value for {0} must not be empty.".format(param))
         elif rules.get('re'):
->>>>>>> d6ed8ddc
             if not re.search('^' + rules['re'] + '$', value):
                 raise ValidationException(
                     "%s value %s does not validate."% (param, value))
